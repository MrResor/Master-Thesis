--- conflicted
+++ resolved
@@ -478,8 +478,6 @@
         )
 
 
-<<<<<<< HEAD
-=======
 class particle_swarm_optimisation:
     """ Class of Particle Swarm Optimisation. Holds all the variables and
         functions needed for performing said algorihtm.\n
@@ -619,7 +617,6 @@
         )
         
 
->>>>>>> e6444def
 class opt2:
     """ Class of 2-Opt Algorithm. Holds all the variables and functions
         needed for performing said algorihtm.\n
