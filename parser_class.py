from __init__ import argparse, Callable
import os


def frange(min: float, max: float) -> Callable[..., float]:
    """ Return function handle of an argument type function for
        ArgumentParser checking a float range: min <= arg <= max.\n
        min - Minimum acceptable argument.\n
        max - Maximum acceptable argument.
    """

    def float_range_checker(arg: float) -> float:
        """ New Type function for argparse - a float within predefined range.
        """

        try:
            f = float(arg)
        except ValueError:
            raise argparse.ArgumentTypeError(
                'Must be a floating point number.'
            )
        if f < min or f > max:
            raise argparse.ArgumentTypeError(
                f'Must be in range [{min} .. {max}].'
            )
        return f

    return float_range_checker


def positive(num_type: type) -> Callable[..., type]:
    """ Return function handle of an argument type function for
        ArgumentParser checking if number is of required type and
        if it is positive.\n
        num_type - numeric type of the variable.
    """

    def positive_checker(arg) -> num_type:
        """ New Type function for argparse - a positive number of passed
            num_type.
        """

        try:
            f = num_type(arg)
        except ValueError:
            raise argparse.ArgumentTypeError(
                f'Must be a{"n" if num_type.__name__ == "int" else ""} '
                f'{num_type.__name__}.'
            )
        if f < 0:
            raise argparse.ArgumentTypeError(
                f'Must be positive {num_type.__name__}.'
            )
        return f

    return positive_checker


def is_path(path: str) -> str:
    """ New Type function for argparse - gets path, ensures it is absolute path
        and checks if the file exists.\n
        path - path to file.
    """

    if not os.path.isabs(path):
        path = os.path.realpath(__file__).split("\\")[0:-1] + [path]
        path = "\\".join(path)
    if not os.path.isfile(path):
        raise argparse.ArgumentTypeError(f'{path}\nGiven file does not exist.')
    if not path.endswith('.csv'):
        raise argparse.ArgumentTypeError(f'{path}\nPlease use .csv file.')
    return path


<<<<<<< HEAD
=======
# def sum_to_one(var: str) -> list:
#     """ New Type function for argparse - Checks all nargs passed to see if
#         they are of type float, and then if they sum to 1.\n
#         var - one of the nargs passed, processed one by one.
#     """

#     try:
#         var = float(var)
#     except ValueError:
#         raise argparse.ArgumentTypeError('Must be a float value.')
#     sum_to_one.s += var
#     sum_to_one.c += 1
#     if sum_to_one.c == 3 and sum_to_one.s != 1:
#         raise argparse.ArgumentTypeError('Coefficients do not sum to 1.')
#     return var


# # Declared static variables for sum_to_one
# sum_to_one.s = 0
# sum_to_one.c = 0


>>>>>>> e6444def
class CustomHelpFormatter(argparse.ArgumentDefaultsHelpFormatter):
    """ Class of custom formatter that overwrites function that prints --help
        to remove display of metavars.\n

        Methods:\n
        _format_action_invocation   -- Creates subparser for ants colony
        algorithm's parameters.
    """

    def _format_action_invocation(self, action) -> str:
        """ Overwritten function that prints the --help, to prevents metavars
            from displaying.
        """

        if not action.option_strings or action.nargs == 0:
            return super()._format_action_invocation(action)
        return ', '.join(action.option_strings)


class Parser:
    """ Class that holds parser and performs parsing of command line arguments
        using argparse module.\n

        Attributes:\n
        __p                 -- Holds main argument parser of the program.\n
        sub_p               -- Holds subparsers for each method.\n

        Methods:\n
        __ants_params       -- Creates subparser for ants colony algorithm's
        parameters.\n
        __genetic_params    -- Creates subparser for genetic algorithm's
        parameters.\n
        __sea_params        -- Creates subparser for smallest edge algorithm's
        parameters.\n
        __pso_params        -- Creates subparser for Particle Swarm
        Optimisation algorithm's parameters.\n
        __opt2_params       -- Creates subparser for 2-opt algorithm's
        parameters.\n
        parse               -- Parses the arguments collected from command
        line.
    """

    def __init__(self) -> None:
        """ Initialization of Parser class, creates main parser __p with help
            flag and path positional argument and calls all the functions to
            create subparsers for each algorithm.
        """

        self.__p = argparse.ArgumentParser(
            prog='TSP solver',
            description='Program for solving of TSP using different methods.',
            formatter_class=lambda prog: CustomHelpFormatter(
                prog,
                max_help_position=35
            ),
            add_help=False
        )
        self.__p.add_argument(
            '-h',
            '--help',
            action='help',
            default=argparse.SUPPRESS,
            help='Show this help message and exit.'
        )
        self.__p.add_argument(
            'path',
            type=is_path,
            help='Path to database file.'
        )
        sub_p = self.__p.add_subparsers(
            title='algorithms',
            dest="algorithm",
            help='Choice of algorithm.'
        )

        # Outside add_subparser to not cause problems with python 3.6.8
        sub_p.required = True
        self.__ants_params(sub_p)
        self.__genetic_params(sub_p)
        self.__sea_params(sub_p)
        self.__opt2_params(sub_p)

    def __ants_params(self, sub_p) -> None:
        """ Initialization of subparser for ants algorithm with help flag and
            4 optional parameters that have influence on the algorithm. Takes
            _SubParsersAction as parameter. The parameters are: tours, alpha,
            beta, rho.
        """

        ants = sub_p.add_parser(
            'ants',
            formatter_class=lambda prog:
            CustomHelpFormatter(prog),
            add_help=False
        )
        ants.add_argument(
            '-h',
            '--help',
            action='help',
            default=argparse.SUPPRESS,
            help='Show this help message and exit.',

        )
        ants.add_argument(
            '-t',
            '--tours',
            default=40,
            help='Number of tours.',
            metavar='',
            type=positive(int)
        )
        ants.add_argument(
            '-a',
            '--alpha',
            default=1,
            help='Variable controling impact of pheromones between nodes.',
            metavar='',
            type=positive(float)
        )
        ants.add_argument(
            '-b',
            '--beta',
            default=2,
            help='Variable controling impact of distance between nodes.',
            metavar='',
            type=positive(float)
        )
        ants.add_argument(
            '-p',
            '--rho',
            default=0.5,
            help='Variable controling pheromone evaporation.',
            metavar='',
            type=frange(0, 1)
        )

    def __genetic_params(self, sub_p) -> None:
        """ Initialization of subparser for genetic algorithm with help flag
            and 4 optional parameters that have influence on the algorithm.
            Takes _SubParsersAction as parameter. The parameters are: inital
            population size, size of children population expressed as a
            multiplier of initial population, probability of mutation, number
            of generations.
        """

        genetic = sub_p.add_parser(
            'genetic',
            formatter_class=lambda prog: CustomHelpFormatter(
                prog, max_help_position=30
            ),
            add_help=False
        )
        genetic.add_argument(
            '-h',
            '--help',
            action='help',
            default=argparse.SUPPRESS,
            help='Show this help message and exit.'
        )
        genetic.add_argument(
            '-P',
            '--initial-population',
            default=250,
            help='Size of initial population.',
            metavar='',
            type=positive(int),
        )
        genetic.add_argument(
            '-n',
            '--children-multiplier',
            default=0.8,
            help='Multiplier for children populaion size (P * n)',
            metavar='',
            type=positive(float)
        )
        genetic.add_argument(
            '-p',
            '--mutation-probability',
            default=0.5,
            help='Mutation rate for offsprings.',
            metavar='',
            type=positive(float)
        )
        genetic.add_argument(
            '-T',
            '--generation-count',
            default=500,
            help='Number of generations.',
            metavar='',
            type=positive(int)
        )

    def __sea_params(self, sub_p) -> None:
        """ Initialization of subparser for shortest edge algorithm with help
            flag. Takes _SubParsersAction as parameter.
        """

        sea = sub_p.add_parser(
            'sea',
            formatter_class=lambda prog: CustomHelpFormatter(prog),
            add_help=False
        )
        sea.add_argument(
            '-h',
            '--help',
            action='help',
            default=argparse.SUPPRESS,
            help='Show this help message and exit.'
        )

<<<<<<< HEAD
=======
    def __pso_params(self, sub_p) -> None:
        """ Initialization of subparser for Particle Swarm Optimisation with
            help flag and 4 optional parameters that have influence on the
            algorithm. Takes _SubParsersAction as parameter. The parameters
            are: list of coeficients describing influence of different parts
            on the solution, number of iterations to be performed by algorithm,
            number of simulated particles.
        """

        pso = sub_p.add_parser(
            'pso',
            formatter_class=lambda prog: CustomHelpFormatter(
                prog, max_help_position=30
            ),
            add_help=False
        )
        pso.add_argument(
            '-h',
            '--help',
            action='help',
            default=argparse.SUPPRESS,
            help='Show this help message and exit.'
        )
        pso.add_argument(
            '-c',
            '--coefficients',
            default=[1, 2, 2],
            help='Starting weights of particle\'s velocity, best value found '
            'by particle and global best.',
            metavar='\b',
            nargs=3,
            type=positive(float),
        )
        pso.add_argument(
            '-i',
            '--iterations',
            default=500,
            help='Max number of iterations.',
            metavar='',
            type=positive(int),
        )
        pso.add_argument(
            '-n',
            '--particles-number',
            default=20,
            help='Number of simulated particles.',
            metavar='',
            type=positive(int)
        )

>>>>>>> e6444def
    def __opt2_params(self, sub_p) -> None:
        """ Initialization of subparser for 2-opt algorithm with help
            flag. Takes _SubParsersAction as parameter.
        """

        opt2 = sub_p.add_parser(
            '2-opt',
            formatter_class=lambda prog: CustomHelpFormatter(prog),
            add_help=False
        )
        opt2.add_argument(
            '-h',
            '--help',
            action='help',
            default=argparse.SUPPRESS,
            help='Show this help message and exit.'
        )

    def parse(self) -> argparse.Namespace:
        """ Parses the arguments passed in command line and returns the
            Namespace holding them.
        """

        return self.__p.parse_args()<|MERGE_RESOLUTION|>--- conflicted
+++ resolved
@@ -72,8 +72,6 @@
     return path
 
 
-<<<<<<< HEAD
-=======
 # def sum_to_one(var: str) -> list:
 #     """ New Type function for argparse - Checks all nargs passed to see if
 #         they are of type float, and then if they sum to 1.\n
@@ -96,7 +94,6 @@
 # sum_to_one.c = 0
 
 
->>>>>>> e6444def
 class CustomHelpFormatter(argparse.ArgumentDefaultsHelpFormatter):
     """ Class of custom formatter that overwrites function that prints --help
         to remove display of metavars.\n
@@ -307,8 +304,6 @@
             help='Show this help message and exit.'
         )
 
-<<<<<<< HEAD
-=======
     def __pso_params(self, sub_p) -> None:
         """ Initialization of subparser for Particle Swarm Optimisation with
             help flag and 4 optional parameters that have influence on the
@@ -359,7 +354,6 @@
             type=positive(int)
         )
 
->>>>>>> e6444def
     def __opt2_params(self, sub_p) -> None:
         """ Initialization of subparser for 2-opt algorithm with help
             flag. Takes _SubParsersAction as parameter.
